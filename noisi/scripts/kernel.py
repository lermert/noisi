"""
Sensitivity kernel calculating for noisi
:copyright:
    noisi development team
:license:
    GNU Lesser General Public License, Version 3 and later
    (https://www.gnu.org/copyleft/lesser.html)
"""
import numpy as np
import os
from glob import glob
from math import ceil, radians, sin, cos
import re
from pandas import read_csv

from obspy import read, Stream
from noisi import NoiseSource, WaveField
from obspy.signal.invsim import cosine_taper
from obspy.geodetics import gps2dist_azimuth
from warnings import warn
from noisi.util.windows import my_centered
from noisi.util.geo import geograph_to_geocent
from noisi.scripts.rotate_kernel import assemble_rotated_kernel
from noisi.util.corr_pairs import define_correlationpairs, rem_no_obs
from noisi.scripts.correlation import config_params, get_ns
try:
    import instaseis
except ImportError:
    pass


def add_input_files(kp, all_conf, insta=False):

    inf1 = kp[0].split()
    inf2 = kp[1].split()
    input_file_list = []
    # station names
    for chas in all_conf.output_channels:
        if all_conf.ignore_network:
            sta1 = "*.{}..MX{}".format(*(inf1[1:2] + [chas[0]]))
            sta2 = "*.{}..MX{}".format(*(inf2[1:2] + [chas[1]]))
        else:
            sta1 = "{}.{}..MX{}".format(*(inf1[0:2] + [chas[0]]))
            sta2 = "{}.{}..MX{}".format(*(inf2[0:2] + [chas[1]]))


        # basic wave fields are not rotated to Z, R, T
        # so correct the input file name
        if all_conf.source_config["rotate_horizontal_components"]:
            sta1 = re.sub("MXT", "MXE", sta1)
            sta2 = re.sub("MXT", "MXE", sta2)
            sta1 = re.sub("MXR", "MXN", sta1)
            sta2 = re.sub("MXR", "MXN", sta2)

        # Wavefield files
        if not insta:
            dir = os.path.join(all_conf.config['project_path'], 'greens')
            wf1 = glob(os.path.join(dir, sta1 + '.h5'))[0]
            wf2 = glob(os.path.join(dir, sta2 + '.h5'))[0]
        else:
            # need to return two receiver coordinate pairs.
            # lists of information directly from the stations.txt file.
            wf1 = inf1
            wf2 = inf2

        iteration_dir = os.path.join(all_conf.source_config['source_path'],
                                     'iteration_' + str(all_conf.step))

        # go back for adjt source
        if all_conf.source_config["rotate_horizontal_components"]:
            sta1 = re.sub("MXE", "MXT", sta1)
            sta2 = re.sub("MXE", "MXT", sta2)
            sta1 = re.sub("MXN", "MXR", sta1)
            sta2 = re.sub("MXN", "MXR", sta2)
        # Adjoint source
        if all_conf.measr_config['mtype'] in ['energy_diff']:
            adj_src_basicnames = [os.path.join(iteration_dir, 'adjt',
                                               "{}--{}.c".format(sta1, sta2)),
                                  os.path.join(iteration_dir, 'adjt',
                                               "{}--{}.a".format(sta1, sta2))]
        else:
            adj_src_basicnames = [os.path.join(iteration_dir, 'adjt',
                                               "{}--{}".format(sta1, sta2))]


        input_file_list.append([wf1, wf2, adj_src_basicnames])
    return(input_file_list)


def open_adjoint_sources(all_conf, adjt, n_corr):

    adjt_srcs = []

    for ix_f in range(all_conf.filtcnt):
        f = Stream()
        for a in adjt:
            adjtfile = a + '*.{}.sac'.format(ix_f)
            adjtfile = glob(adjtfile)
            try:
                f += read(adjtfile[0])[0]
                f[-1].data = my_centered(f[-1].data, n_corr)
            except IndexError:
                if all_conf.config['verbose']:
                    print('No adjoint source found: {}\n'.format(a))
                else:
                    pass
        if len(f) > 0:
            adjt_srcs.append(f)
        else:
            adjt_srcs.append(None)
    return(adjt_srcs)


def add_output_files(kp, all_conf, insta=False):

    kern_files = []
    id1 = kp[0].split()[0] + kp[0].split()[1]
    id2 = kp[1].split()[0] + kp[1].split()[1]

    if id1 < id2:
        inf1 = kp[0].split()
        inf2 = kp[1].split()
    else:
        inf2 = kp[0].split()
        inf1 = kp[1].split()

    for chas in all_conf.output_channels:
        channel1 = "MX" + chas[0]
        channel2 = "MX" + chas[1]
        sta1 = "{}.{}..{}".format(*(inf1[0:2] + [channel1]))
        sta2 = "{}.{}..{}".format(*(inf2[0:2] + [channel2]))

        kern_basicname = "{}--{}".format(sta1, sta2)
        kern_basicname = os.path.join(all_conf.source_config['source_path'],
                                      'iteration_' + str(all_conf.step),
                                      'kern', kern_basicname)
        kern_files.append(kern_basicname)
    return (kern_files)


def compute_kernel(input_files, output_file, all_conf, nsrc, all_ns, taper,
                   insta=False):

    ntime, n, n_corr, Fs = all_ns
    wf1, wf2, adjt = input_files
########################################################################
# Prepare filenames and adjoint sources
########################################################################
    adjt_srcs = open_adjoint_sources(all_conf, adjt, n_corr)
    if None in adjt_srcs:
        return(None)
    else:
        if all_conf.config["verbose"]:
            print("========================================")
            print("Computing: " + output_file)
    # Uniform spatial weights. (current model is in the adjoint source)
    nsrc.distr_basis = np.ones(nsrc.distr_basis.shape)
    ntraces = nsrc.src_loc[0].shape[0]
    # [comp1, comp2] = [wf1, wf2] # keep these strings in case need to be rotated

    if insta:
        # open database
        dbpath = all_conf.config['wavefield_path']
        # open and determine Fs, nt
        db = instaseis.open_db(dbpath)
        # get receiver locations
        lat1 = geograph_to_geocent(float(wf1[2]))
        lon1 = float(wf1[3])
        rec1 = instaseis.Receiver(latitude=lat1, longitude=lon1)
        lat2 = geograph_to_geocent(float(wf2[2]))
        lon2 = float(wf2[3])
        rec2 = instaseis.Receiver(latitude=lat2, longitude=lon2)

    else:
        wf1 = WaveField(wf1)
        wf2 = WaveField(wf2)
        # Make sure all is consistent
        if False in (wf1.sourcegrid[1, 0:10] == wf2.sourcegrid[1, 0:10]):
            raise ValueError("Wave fields not consistent.")

        if False in (wf1.sourcegrid[1, -10:] == wf2.sourcegrid[1, -10:]):
            raise ValueError("Wave fields not consistent.")

        if False in (wf1.sourcegrid[0, -10:] == nsrc.src_loc[0, -10:]):
            raise ValueError("Wave field and source not consistent.")

    kern = np.zeros((nsrc.spect_basis.shape[0],
                     all_conf.filtcnt, ntraces, len(adjt)))
    if all_conf.source_config["rotate_horizontal_components"]:
        tempfile = output_file + ".h5_temp"
        temp = wf1.copy_setup(tempfile, ntraces=ntraces, nt=n_corr)
        map_temp_datasets = {0: temp.data}
        for ix_spec in range(1, nsrc.spect_basis.shape[0]):
            dtmp = temp.file.create_dataset('data{}'.format(ix_spec),
                                            temp.data.shape,
                                            dtype=np.float32)
            map_temp_datasets[ix_spec] = dtmp

    # Loop over locations
<<<<<<< HEAD
    print_each_n = max(5, round(max(ntraces // 3, 1), -1))
=======
    print_each_n = max(5, round(max(ntraces // 5, 1), -1))
    
    # preload wavefield and spectrum
    S_all = nsrc.get_spect_all()
    wf1_data = np.asarray(wf1.data)
    wf2_data = np.asarray(wf2.data)
    
>>>>>>> 9832fddb
    for i in range(ntraces):

        # noise source spectrum at this location
        # For the kernel, this contains only the basis functions of the
        # spectrum without weights; might still be location-dependent,
        # for example when constraining sensivity to ocean
        #S = nsrc.get_spect(i)
        S = S_all[i,:]
        
        if S.sum() == 0.:
            # The spectrum has 0 phase so only checking
            # absolute value here
            continue
        if insta:
            # get source locations
            lat_src = geograph_to_geocent(nsrc.src_loc[1, i])
            lon_src = nsrc.src_loc[0, i]
            fsrc = instaseis.ForceSource(latitude=lat_src,
                                         longitude=lon_src, f_r=1.e12)
            dt = 1. / all_conf.source_config['sampling_rate']
            s1 = db.get_seismograms(source=fsrc, receiver=rec1,
                                    dt=dt)[0].data * taper
            s1 = np.ascontiguousarray(s1)
            s2 = db.get_seismograms(source=fsrc, receiver=rec2,
                                    dt=dt)[0].data * taper
            s2 = np.ascontiguousarray(s2)
            spec1 = np.fft.rfft(s1, n)
            spec2 = np.fft.rfft(s2, n)

        else:
            if not wf1.fdomain:
                s1 = np.ascontiguousarray(wf1_data[i, :] * taper)
                s2 = np.ascontiguousarray(wf2_data[i, :] * taper)
                # if horizontal component rotation: perform it here
                # more convenient before FFT to avoid additional FFTs
                spec1 = np.fft.rfft(s1, n)
                spec2 = np.fft.rfft(s2, n)
            else:
                spec1 = wf1_data[i, :]
                spec2 = wf2_data[i, :]

        g1g2_tr = np.multiply(np.conjugate(spec1), spec2)
        # spectrum
        for ix_spec in range(nsrc.spect_basis.shape[0]):
            c = np.multiply(g1g2_tr, nsrc.spect_basis[ix_spec, :])
            ###################################################################
            # Get Kernel at that location
            ###################################################################
            ctemp = np.fft.fftshift(np.fft.irfft(c, n))
            corr_temp = my_centered(ctemp, n_corr)
            if all_conf.source_config["rotate_horizontal_components"]:
                map_temp_datasets[ix_spec][i, :] = corr_temp

            ###################################################################
            # Apply the 'adjoint source'
            ###################################################################
            for ix_f in range(all_conf.filtcnt):
                f = adjt_srcs[ix_f]

                if f is None:
                    continue

                for j in range(len(f)):
                    delta = f[j].stats.delta
                    kern[ix_spec, ix_f, i, j] = np.dot(corr_temp,
                                                       f[j].data) * delta

            if i % print_each_n == 0 and all_conf.config['verbose']:
                print("Finished {} of {} source locations.".format(i, ntraces))
    if not insta:
        wf1.file.close()
        wf2.file.close()

    if all_conf.source_config["rotate_horizontal_components"]:
        temp.file.close()
    return kern


def define_kernel_tasks(all_conf, comm, size, rank):

    p = define_correlationpairs(all_conf.source_config['project_path'],
                                auto_corr=all_conf.auto_corr)
    if rank == 0 and all_conf.config['verbose']:
        print('Nr all possible kernels %g ' % len(p))

    # Remove pairs for which no observation is available
    if all_conf.source_config['model_observed_only']:

        directory = os.path.join(all_conf.source_config['source_path'],
                                 'observed_correlations')
        if rank == 0:
            # split p into size lists for comm.scatter()
            p_split = np.array_split(p, size)
            p_split = [k.tolist() for k in p_split]
        else:
            p_split = None

        # scatter p_split to ranks
        p_split = comm.scatter(p_split, root=0)
        p_split = rem_no_obs(p_split, all_conf.source_config,
                             directory=directory)

        # gather all on rank 0
        p_new = comm.gather(list(p_split), root=0)

        # put all back into one array p
        if rank == 0:
            p = [i for j in p_new for i in j]

        # broadcast p to all ranks
        p = comm.bcast(p, root=0)
        if rank == 0 and all_conf.config['verbose']:
            print('Nr kernels after checking available observ. %g ' % len(p))

    # The assignment of station pairs should be such that one core
    # has as many occurrences of the same station as possible;
    # this will prevent that many processes try to access the
    # same hdf5 file all at once.
    num_pairs = int(ceil(float(len(p)) / float(size)))
    p_p = p[rank * num_pairs: rank * num_pairs + num_pairs]

    return p_p, num_pairs, len(p)


def run_kern(args, comm, size, rank):

    args.steplengthrun = False  # by default
    all_conf = config_params(args, comm, size, rank)

    kernel_tasks, n_p_p, n_p = define_kernel_tasks(all_conf, comm, size, rank)
    if len(kernel_tasks) == 0:
        return()
    if all_conf.config['verbose']:
        print('Rank number %g' % rank)
        print('working on pair nr. %g to %g of %g.' % (rank * n_p_p,
                                                       rank * n_p_p +
                                                       n_p_p, n_p))

    # Current model for the noise source
    nsrc = os.path.join(all_conf.source_config['project_path'],
                        all_conf.source_config['source_name'],
                        'spectral_model.h5')

    # Smart numbers
    all_ns = get_ns(all_conf)  # ntime, n, n_corr, Fs

    # use a one-sided taper: The seismogram probably has a non-zero end,
    # being cut off wherever the solver stopped running.
    taper = cosine_taper(all_ns[0], p=0.01)
    taper[0: all_ns[0] // 2] = 1.0

    with NoiseSource(nsrc) as nsrc:
        for kp in kernel_tasks:
            try:
                input_file_list = add_input_files(kp, all_conf)
                output_files = add_output_files(kp, all_conf)
            except (IOError, IndexError):
               if all_conf.config['verbose']:
                   print('Could not find input for: %s\
\nCheck if wavefield .h5 file and base_model file are available.' % kp)
               continue

            for i, input_files in enumerate(input_file_list):
                kern = compute_kernel(input_files, output_files[i], all_conf,
                                      nsrc,
                                      all_ns, taper)
                if kern is None:
                    continue

                for ix_f in range(all_conf.filtcnt):
                    if not all_conf.source_config["rotate_horizontal_components"]:
                        if kern[:, ix_f, :, :].sum() != 0:
                            filename = output_files[i] + '.{}.npy'.format(ix_f)
                            np.save(filename, kern[:, ix_f, :, :])
                        else:
                            continue

            # Rotation
        if all_conf.source_config["rotate_horizontal_components"]:
            for kp in kernel_tasks:
                try:
                    input_file_list = add_input_files(kp, all_conf)
                    output_files = add_output_files(kp, all_conf)

                except (IOError, IndexError):
                    continue

                output_files = [re.sub("MXE", "MXT", of) for of in output_files]            
                output_files = [re.sub("MXN", "MXR", of) for of in output_files]            
                # - get all the adjoint sources:
                # for all channels, all filter bands, both branches
                adjt_srcs = []
                for infile in input_file_list:
                    adjt_srcs.append(open_adjoint_sources(all_conf,
                                                          infile[2],
                                                          all_ns[2]))
                # - open 9 temp files
                if all_conf.source_config["rotate_horizontal_components"]:
                    it_dir = os.path.join(all_conf.source_config['project_path'],
                                          all_conf.source_config['source_name'],
                                          'iteration_' + str(all_conf.step))
                    tfname = os.path.join(it_dir, "kern", "*{}*{}*_temp".format(
                        kp[0].split()[1].strip(), kp[1].split()[1].strip()))
                    kern_temp_files = glob(tfname)
                    if kern_temp_files == []:
                        continue

                    kern_temp_files.sort()
                    if len(kern_temp_files) == 9:
                        assemble_rotated_kernel(kern_temp_files, output_files, adjt_srcs,
                                            os.path.join(all_conf.source_config["project_path"], 
                                                         "stationlist.csv"))
    return()<|MERGE_RESOLUTION|>--- conflicted
+++ resolved
@@ -197,9 +197,7 @@
             map_temp_datasets[ix_spec] = dtmp
 
     # Loop over locations
-<<<<<<< HEAD
-    print_each_n = max(5, round(max(ntraces // 3, 1), -1))
-=======
+
     print_each_n = max(5, round(max(ntraces // 5, 1), -1))
     
     # preload wavefield and spectrum
@@ -207,7 +205,6 @@
     wf1_data = np.asarray(wf1.data)
     wf2_data = np.asarray(wf2.data)
     
->>>>>>> 9832fddb
     for i in range(ntraces):
 
         # noise source spectrum at this location
